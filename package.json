--- conflicted
+++ resolved
@@ -1,9 +1,5 @@
 {
-<<<<<<< HEAD
-  "version": "0.2.1",
-=======
-  "version": "0.3.0",
->>>>>>> 77f0ca03
+  "version": "0.3.1",
   "license": "Apache 2.0",
   "main": "dist/index.js",
   "typings": "dist/index.d.ts",
